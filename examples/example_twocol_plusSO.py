--- conflicted
+++ resolved
@@ -57,11 +57,7 @@
 
 
 def b_north(z):
-<<<<<<< HEAD
-  return 1e-3 * bs * np.exp(z / 300.)
-=======
   return bs_north * np.exp(z / 300.)
->>>>>>> b6a36ce7
 
 
 # create N.A. overturning model instance
